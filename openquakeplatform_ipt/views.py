--- conflicted
+++ resolved
@@ -725,16 +725,11 @@
         if data['gmpe_choice'] == 'specify-gmpe':
             jobini += "gsim = %s\n" % data['gsim'][0]
         elif data['gmpe_choice'] == 'from-file':
-<<<<<<< HEAD
-            jobini += "gsim_logic_tree_file = %s\n" % os.path.basename(data['gsim_logic_tree_file'])
-            z.write(data['gsim_logic_tree_file'], os.path.basename(data['gsim_logic_tree_file']))
-=======
             jobini += ("gsim_logic_tree_file = %s\n" %
                        os.path.basename(data['gsim_logic_tree_file']))
             z.write(get_full_path(data['gsim_logic_tree_file'],
                                   userid, namespace),
                     os.path.basename(data['gsim_logic_tree_file']))
->>>>>>> c079c0e5
 
         if data['risk'] is None:
             jobini += "intensity_measure_types = "
