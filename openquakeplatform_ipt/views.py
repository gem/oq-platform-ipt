--- conflicted
+++ resolved
@@ -29,11 +29,7 @@
                          HttpResponseRedirect
 )
 from django.template import RequestContext
-<<<<<<< HEAD
-from openquakeplatform import settings
-=======
 from django.conf import settings
->>>>>>> d5b5108e
 from openquake.hazardlib import gsim
 from django import forms
 from models import ServerSide
