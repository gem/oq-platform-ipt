# -*- coding: utf-8 -*-
# vim: tabstop=4 shiftwidth=4 softtabstop=4
#
# Copyright (C) 2016-2019 GEM Foundation
#
# OpenQuake is free software: you can redistribute it and/or modify it
# under the terms of the GNU Affero General Public License as published
# by the Free Software Foundation, either version 3 of the License, or
# (at your option) any later version.
#
# OpenQuake is distributed in the hope that it will be useful,
# but WITHOUT ANY WARRANTY; without even the implied warranty of
# MERCHANTABILITY or FITNESS FOR A PARTICULAR PURPOSE.  See the
# GNU Affero General Public License for more details.
#
# You should have received a copy of the GNU Affero General Public License
# along with OpenQuake. If not, see <http://www.gnu.org/licenses/>.

header_info = {"title": "IPT"}
<<<<<<< HEAD
__version__ = '1.18.3'
=======
__version__ = '1.18.4'
>>>>>>> ad3eafb5
<|MERGE_RESOLUTION|>--- conflicted
+++ resolved
@@ -17,8 +17,4 @@
 # along with OpenQuake. If not, see <http://www.gnu.org/licenses/>.
 
 header_info = {"title": "IPT"}
-<<<<<<< HEAD
-__version__ = '1.18.3'
-=======
-__version__ = '1.18.4'
->>>>>>> ad3eafb5
+__version__ = '1.18.4'