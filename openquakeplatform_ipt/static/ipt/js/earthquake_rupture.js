--- conflicted
+++ resolved
@@ -528,11 +528,7 @@
         </div>\n\
         <div name="middles"></div>\n\
         <div class="menuItems" style="margin-top: 12px; text-align: center;">\n\
-<<<<<<< HEAD
-          <button type="button" data-gem-id="' + ct + '" class="btn" style="margin-top: 8px; margin-bottom: 8px;" onclick="er_obj.complex_surface_middle_add(this);">Add intermediate edge</button>\n\
-=======
           <button type="button" name="add_interm_edge" data_gem_id="' + ct + '" class="btn" style="margin-top: 8px; margin-bottom: 8px;" onclick="er_obj.complex_surface_middle_add(this);">Add intermediate edge</button>\n\
->>>>>>> 8366b8bd
         </div>\n\
         <div class="menuItems complex_geometry">\n\
           <label>Fault bottom edge:</label>\n\
