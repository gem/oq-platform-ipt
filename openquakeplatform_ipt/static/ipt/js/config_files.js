/*
   Copyright (c) 2015-2016, GEM Foundation.

      This program is free software: you can redistribute it and/or modify
      it under the terms of the GNU Affero General Public License as
      published by the Free Software Foundation, either version 3 of the
      License, or (at your option) any later version.

      This program is distributed in the hope that it will be useful,
      but WITHOUT ANY WARRANTY; without even the implied warranty of
      MERCHANTABILITY or FITNESS FOR A PARTICULAR PURPOSE.  See the
      GNU Affero General Public License for more details.

      You should have received a copy of the GNU Affero General Public License
      along with this program.  If not, see <https://www.gnu.org/licenses/agpl.html>.
*/

var cf_obj = {
    scen: {
        pfx: '.cf_gid div[name="scenario"]',
        getData: null,
        regGrid_coords: null,
        expModel_coords: null
    },
    e_b: {
        pfx: '.cf_gid div[name="event-based"]',
        getData: null,
        expModel_coords: null
    }
}

$(document).ready(function () {
    $('.cf_gid #tabs[name="subtabs"] a').click(function (e) {
        e.preventDefault();
        $(this).tab('show');
    });

    function exposure_model_sect_manager(scope, enabled, with_constraints)
    {
        $target = $(cf_obj[scope].pfx + ' div[name="exposure-model"]');
        if (enabled) {
            $target.css('display', '');
            $subtarget = $(cf_obj[scope].pfx + ' div[name="exposure-model"] div[name="exposure-model-risk"]');
            if (with_constraints) {
                $subtarget.css('display', '');
                $subsubt = $(cf_obj[scope].pfx
                             + ' div[name="exposure-model"] div[name="exposure-model-risk"]'
                             + ' div[name="region-constraint"]');
                if ($(cf_obj[scope].pfx + ' div[name="exposure-model"] div[name="exposure-model-risk"]'
                      + ' input[name="region_constraint_choice"]').is(':checked'))
                    $subsubt.css('display', '');
                else
                    $subsubt.css('display', 'none');

                $subsubt = $(cf_obj[scope].pfx
                             + ' div[name="exposure-model"] div[name="exposure-model-risk"]'
                             + ' div[name="asset-hazard-distance"]');
                if ($(cf_obj[scope].pfx + ' div[name="exposure-model"] div[name="exposure-model-risk"]'
                      + ' input[name="asset_hazard_distance_choice"]').is(':checked'))
                    $subsubt.css('display', '');
                else
                    $subsubt.css('display', 'none');
            }
            else {
                $subtarget.css('display', 'none');
            }
        }
        else {
            $target.css('display', 'none');
        }
    }

    function fragility_model_sect_manager(scope, is_active)
    {
        var $frag_model = $(cf_obj[scope].pfx + ' div[name="fragility-model"]');

        if (!is_active) {
            $frag_model.css('display', 'none');
            return;
        }

        // Fragility model (ui)
        $frag_model.css('display', '');
        var show_cons = $(cf_obj[scope].pfx + ' div[name="fragility-model"] input[type="checkbox"]'
                          + '[name="fm-loss-include-cons"]').is(':checked');
        var losslist = ['structural', 'nonstructural', 'contents', 'businter' ];
        for (var lossidx in losslist) {
            var losstype = losslist[lossidx];

            $target = $(cf_obj[scope].pfx + ' div[name="fragility-model"] div[name="fm-loss-'
                        + losstype + '"]');
            $target2 = $(cf_obj[scope].pfx + ' div[name="fragility-model"] div[name="fm-loss-'
                         + losstype + '-cons"]');

            if($(cf_obj[scope].pfx + ' div[name="fragility-model"] input[type="checkbox"][name="losstype"]'
                 + '[value="' + losstype + '"]').is(':checked')) {
                $target.css('display', '');
                if (show_cons)
                    $target2.css('display', '');
                else
                    $target2.css('display', 'none');
            }
            else {
                $target.css('display', 'none');
                $target2.css('display', 'none');
            }
        }
    }

    function vulnerability_model_sect_manager(scope, is_enabled)
    {
        var pfx = cf_obj[scope].pfx + ' div[name="vulnerability-model"]';
        var $vuln_model = $(pfx);

        if (! is_enabled) {
            $vuln_model.css('display', 'none');
            return;
        }

        // Vulnerability model (ui)
        $vuln_model.css('display', '');
        var losslist = ['structural', 'nonstructural', 'contents', 'businter', 'occupants' ];
        for (var lossidx in losslist) {
            var losstype = losslist[lossidx];

            $target = $(pfx + ' div[name="vm-loss-' + losstype + '"]');

            if($(pfx + ' input[type="checkbox"][name="losstype"][value="' + losstype + '"]').is(':checked')) {
                $target.css('display', '');
            }
            else {
                $target.css('display', 'none');
            }
        }

        if($(pfx + ' input[name="asset-correlation-choice"]').is(':checked'))
            $(pfx + ' div[name="asset-correlation"]').css('display', '');
        else
            $(pfx + ' div[name="asset-correlation"]').css('display', 'none');
    }

    function site_conditions_sect_manager(scope, is_enabled, force_file_choice)
    {
        // Site conditions model (force site conditions to file) (ui)
        $target = $(cf_obj[scope].pfx + ' div[name="site-conditions"]');
        if (is_enabled != false) {
            $target.css('display', '');

            if (force_file_choice) {
                $(cf_obj[scope].pfx + ' input[name="hazard_sitecond"]').prop('disabled', true);
                $(cf_obj[scope].pfx + ' input[name="hazard_sitecond"][value="from-file"]').prop('checked', true);
                $(cf_obj[scope].pfx + ' span[name="hazard_sitecond"]').addClass('inlible_disabled');
            }
            else {
                $(cf_obj[scope].pfx + ' input[name="hazard_sitecond"]').prop('disabled', false);
                $(cf_obj[scope].pfx + ' span[name="hazard_sitecond"]').removeClass('inlible_disabled');
            }
        }
        else {
            $target.css('display', 'none');
        }

        var sitecond_choice = $(cf_obj[scope].pfx + ' input[name="hazard_sitecond"]:checked').val();
        $(cf_obj[scope].pfx + ' div[name^="hazard-sitecond_"]').css('display', 'none');
        $(cf_obj[scope].pfx + ' div[name="hazard-sitecond_' + sitecond_choice + '"]').css('display', '');
    }

    // Exposure model (get)
    // scope == 'scen' or 'e_b'
    function exposure_model_getData(scope, ret, files_list, obj, enabled, with_constraints)
    {
        if (enabled) {
            // hazard sites -> exposure-model
            obj.exposure_model = $(cf_obj[scope].pfx + ' div[name="exposure-model-html"] select[name="file_html"]').val();
            if (obj.exposure_model == '') {
                ret.str += "'Exposure model' field is empty.\n";
            }

            uniqueness_add(files_list, 'exposure model', obj.exposure_model);
            ret.str += uniqueness_check(files_list);
            if (with_constraints) {
                obj.exposure_model_regcons_choice = $(
                    cf_obj[scope].pfx + ' div[name="exposure-model"]'
                    + ' input[type="checkbox"][name="region_constraint_choice"]'
                ).is(':checked');
                if (obj.exposure_model_regcons_choice) {
                    obj.exposure_model_regcons_coords_data = cf_obj[scope].expModel_coords.getData();

                    // Check for invalid value
                    for (var i = 0; i < obj.exposure_model_regcons_coords_data.length; i++) {
                        var lon = obj.exposure_model_regcons_coords_data[i][0];
                        var lat = obj.exposure_model_regcons_coords_data[i][1];
                        if (lon === null || lat === null || !isFloat(lon) || !isFloat(lat) ||
                            parseFloat(lon) < -180.0 || parseFloat(lon) > 180.0 ||
                            parseFloat(lat) < -90.0  || parseFloat(lat) > 90.0) {
                            ret.str += "Entry #" + (i+1) + " of exposure model 'Region constraint'"
                                + " field is invalid (" + lon + ", " + lat + ").\n";
                        }
                    }
                }

                obj.asset_hazard_distance_choice = $(
                    cf_obj[scope].pfx + ' div[name="exposure-model"]'
                    + ' input[type="checkbox"][name="asset_hazard_distance_choice"]'
                ).is(':checked');
                if (obj.asset_hazard_distance_choice) {
                    obj.asset_hazard_distance = $(
                        cf_obj[scope].pfx + ' div[name="exposure-model"]'
                            + ' input[type="text"][name="asset_hazard_distance"]').val();
                    if (!isFloat(obj.asset_hazard_distance)
                        || parseFloat(obj.asset_hazard_distance) < 0.0) {
                        ret.str += "'Asset hazard distance' field is negative float number ("
                            + obj.asset_hazard_distance + ").\n";
                    }
                }
            }
        }
    }

    // Vulnerability model (get)
    function vulnerability_model_getData(scope, ret, files_list, obj)
    {

        var losslist = ['structural', 'nonstructural', 'contents', 'businter', 'occupants' ];
        var descr = { structural: 'structural', nonstructural: 'nonstructural',
                      contents: 'contents', businter: 'business interruption',
                      occupants: 'occupants' };
        var pfx = cf_obj[scope].pfx + ' div[name="vulnerability-model"]';
        for (var lossidx in losslist) {
            var losstype = losslist[lossidx];

            $target = $(pfx + ' div[name="vm-loss-' + losstype + '"]');

            obj['vm_loss_' + losstype + '_choice'] = $(
                pfx + ' input[type="checkbox"][name="losstype"][value="' + losstype + '"]'
            ).is(':checked');
            if(obj['vm_loss_' + losstype + '_choice']) {
                obj['vm_loss_' + losstype] = $target.find('select[name="file_html"]').val();

                if (obj['vm_loss_' + losstype] == '') {
                    ret.str += "'" + descr[losstype] + " vulnerability model' field is empty.\n";
                }
                uniqueness_add(files_list, descr[losstype] + " vulnerability model", obj['vm_loss_' + losstype]);
                ret.str += uniqueness_check(files_list);
            }
        }

        obj['insured_losses'] = $(pfx + ' input[type="checkbox"][name="insured_losses"]').is(':checked');

        obj['asset_correlation_choice'] = $(
            pfx + ' input[type="checkbox"][name="asset-correlation-choice"]').is(':checked');
        if (obj['asset_correlation_choice'] == true) {
            obj['asset_correlation'] = $(pfx + ' input[type="text"][name="asset_correlation"]').val();
            if (obj['asset_correlation'] < 0.0 || obj['asset_correlation'] > 1.0) {
                ret.str += "'asset correlation' out of range 0.0 ≤ x ≤ 1.0";
            }
        }
    }

    function site_conditions_getData(scope, ret, files_list, obj)
    {
        obj.site_conditions_choice = $(cf_obj[scope].pfx + ' input[type="radio"]'
                                       + '[name="hazard_sitecond"]:checked').val();

        if (obj.site_conditions_choice == 'uniform-param') {
            // site conditions -> uniform-param (get)
            obj.reference_vs30_value = $(cf_obj[scope].pfx + ' div[name="hazard-sitecond_uniform-param"]'
                                         + ' input[type="text"][name="reference_vs30_value"]').val();
            if (!isFloat(obj.reference_vs30_value) || parseFloat(obj.reference_vs30_value) < 0.0) {
                ret.str += "'Reference vs30 value' field isn't positive float number (" + obj.reference_vs30_value + ").\n";
            }
            obj.reference_vs30_type = $(cf_obj[scope].pfx + ' input[type="radio"]'
                                        + '[name="hazard_sitecond_type"]:checked').val();
            if (obj.reference_vs30_type != 'inferred' && obj.reference_vs30_type != 'measured') {
                ret.str += "Reference vs30 type choice (" + obj.reference_vs30_type + ") unknown";
            }

            obj.reference_depth_to_2pt5km_per_sec = $(cf_obj[scope].pfx + ' div[name="hazard-sitecond_uniform-param"]'
                                                      + ' input[type="text"][name="reference_depth_to_2pt5km_per_sec"]').val();
            if (!isFloat(obj.reference_depth_to_2pt5km_per_sec) || parseFloat(obj.reference_depth_to_2pt5km_per_sec) < 0.0) {
                ret.str += "'Minimum depth at which vs30 >= 2.5' field isn't positive float number (" + obj.reference_depth_to_2pt5km_per_sec + ").\n";
            }
            obj.reference_depth_to_1pt0km_per_sec = $(cf_obj[scope].pfx + ' div[name="hazard-sitecond_uniform-param"]'
                                                      + ' input[type="text"][name="reference_depth_to_1pt0km_per_sec"]').val();
            if (!isFloat(obj.reference_depth_to_1pt0km_per_sec) || parseFloat(obj.reference_depth_to_1pt0km_per_sec) < 0.0) {
                ret.str += "'Minimum depth at which vs30 >= 1.0' field isn't positive float number (" + obj.reference_depth_to_1pt0km_per_sec + ").\n";
            }
        }
        else if (obj.site_conditions_choice == 'from-file') {
            // site conditions -> from-file (get)
            obj.site_model_file = $(cf_obj[scope].pfx + ' div[name="site-conditions-html"] select[name="file_html"]').val();
            if (obj.site_model_file == '') {
                ret.str += "'Site conditions file' field is empty.\n";
            }
            uniqueness_add(files_list, 'site conditions', obj.site_model_file);
            ret.str += uniqueness_check(files_list);

        }
        else {
            ret.str += "Unknown 'Site conditions' choice (" + obj.site_conditions_choice + ").\n";
        }
        return;
    }


    /* form widgets and previous remote list select element must follow precise
       naming schema with '<name>-html' and '<name>-new', see config_files.html */
    function generic_fileNew_upload(scope, obj, event)
    {
        event.preventDefault();
        var name = $(obj).attr('name');
        var data = new FormData($(obj).get(0));

        $.ajax({
            url: $(obj).attr('action'),
            type: $(obj).attr('method'),
            data: data,
            cache: false,
            processData: false,
            contentType: false,
            success: function(data) {
                var $sel;
                var gem_group = null;
                var old_sel = [];
                if (data.ret == 0) {
                    if ($(cf_obj[scope].pfx + ' div[name="' + name + '-html"]')[0].hasAttribute('data_gem_group')) {
                        gem_group = $(cf_obj[scope].pfx + ' div[name="' + name + '-html"]').attr('data_gem_group');
                        // find elements of groups around all the config_file tab
                        $sel = $('.cf_gid div[data_gem_group="' + gem_group + '"] select[name="file_html"]');
                        for (var i = 0 ; i < $sel.length ; i++) {
                            old_sel[i] = $($sel[i]).val();
                        }
                    }
                    else {
                        $sel = $(cf_obj[scope].pfx + ' div[name="' + name + '-html"] select[name="file_html"]');
                    }

                    $sel.empty();
                    for (var i = 0 ; i < data.items.length ; i++) {
                        $("<option />", {value: data.items[i][0], text: data.items[i][1]}).appendTo($sel);
                    }
                    for (var i = 0 ; i < old_sel.length ; i++) {
                        $($sel[i]).val(old_sel[i]);
                    }
<<<<<<< HEAD
                    // get file name from full path
                    var selected = data.selected.replace(/^.*[\\\/]/, '');
                    $(cf_obj.shpfx + ' div[name="' + name + '-html"] select[name="file_html"]').val(selected);
=======
                    $(cf_obj[scope].pfx + ' div[name="' + name + '-html"] select[name="file_html"]').val(data.selected);
>>>>>>> 2d29c1c5
                }
                $(cf_obj[scope].pfx + ' div[name="' + name + '-new"] div[name="msg"]').html(data.ret_msg);
                $(cf_obj[scope].pfx + ' div[name="' + name + '-new"]').delay(3000).slideUp();
            }
        });
        return false;
    }

    function exposure_model_init(scope, fileNew_cb, fileNew_upload, manager)
    {
        $(cf_obj[scope].pfx + ' button[name="exposure-model-new"]').click(
            fileNew_cb);
        $(cf_obj[scope].pfx + ' div[name="exposure-model-new"]' +
          ' form[name="exposure-model"]').submit(fileNew_upload);

        // Exposure model: risk-only region constraint checkbox (init)
        $(cf_obj[scope].pfx + ' div[name="exposure-model"] div[name="exposure-model-risk"]'
          + ' input[name="region_constraint_choice"]').click(manager);

        $(cf_obj[scope].pfx + ' div[name="exposure-model"] div[name="exposure-model-risk"]'
          + ' input[name="asset_hazard_distance_choice"]').click(manager);

        // Exposure model: hazard content region-constr table handsontable (init)
        $(cf_obj[scope].pfx + ' div[name="exposure-model-risk"] div[name="region-constr"]').handsontable({
            colHeaders: ['Longitude', 'Latitude'],
            allowInsertColumn: false,
            allowRemoveColumn: false,
            rowHeaders: false,
            contextMenu: true,
            startRows: 3,
            startCols: 2,
            maxCols: 2,
            width: "300px",
            viewportRowRenderingOffset: 100,
            className: "htLeft",
            stretchH: "all"
        });
        cf_obj[scope].expModel_coords = $(
            cf_obj[scope].pfx + ' div[name="exposure-model-risk"] div[name="region-constr"]').handsontable(
                'getInstance');

        setTimeout(function() {
            return gem_tableHeightUpdate(
                $(cf_obj[scope].pfx + ' div[name="exposure-model-risk"] div[name="region-constr"]'));
        }, 0);

        cf_obj[scope].expModel_coords.addHook('afterCreateRow', function() {
            return gem_tableHeightUpdate(
                $(cf_obj[scope].pfx + ' div[name="exposure-model-risk"] div[name="region-constr"]'));
        });

        cf_obj[scope].expModel_coords.addHook('afterRemoveRow', function() {
            return gem_tableHeightUpdate(
                $(cf_obj[scope].pfx + ' div[name="exposure-model-risk"] div[name="region-constr"]'));
        });

        $(cf_obj[scope].pfx + ' div[name="exposure-model-risk"] button[name="new_row_add"]').click(function () {
            cf_obj[scope].expModel_coords.alter('insert_row');
        });
    }

    function vulnerability_model_init(scope, fileNew_cb, fileNew_upload, manager)
    {
        var pfx = cf_obj[scope].pfx + ' div[name="vulnerability-model"]';
        // Vulnerability model (init)
        $(pfx + ' input[type="checkbox"]').click(manager);

        // Vulnerability model: structural (init)
        $(pfx + ' button[name="vm-structural-new"]').click(fileNew_cb);
        $(pfx + ' div[name="vm-structural-new"]' +
          ' form[name="vm-structural"]').submit(fileNew_upload);

        // Vulnerability model: nonstructural (init)
        $(pfx + ' button[name="vm-nonstructural-new"]').click(fileNew_cb);
        $(pfx + ' div[name="vm-nonstructural-new"]' +
          ' form[name="vm-nonstructural"]').submit(fileNew_upload);

        // Vulnerability model: contents (init)
        $(pfx + ' button[name="vm-contents-new"]').click(fileNew_cb);
        $(pfx + ' div[name="vm-contents-new"]' +
          ' form[name="vm-contents"]').submit(fileNew_upload);

        // Vulnerability model: businter (init)
        $(pfx + ' button[name="vm-businter-new"]').click(fileNew_cb);
        $(pfx + ' div[name="vm-businter-new"]' +
          ' form[name="vm-businter"]').submit(fileNew_upload);

        // Vulnerability model: occupants (init)
        $(pfx + ' button[name="vm-occupants-new"]').click(fileNew_cb);
        $(pfx + ' div[name="vm-occupants-new"]' +
          ' form[name="vm-occupants"]').submit(fileNew_upload);

        $(pfx + ' input[type="checkbox"]').click(manager);
        $(pfx + ' input[name="insured_losses"]').prop('checked', false); // .triggerHandler('click');
        $(pfx + ' input[name="asset-correlation-choice"]').prop('checked', false); // .triggerHandler('click');
    }

    // Site conditions (init)
    function site_conditions_init(scope, fileNew_cb, fileNew_upload, manager)
    {
        /* hazard site conditions callbacks */
        $(cf_obj[scope].pfx + ' input[name="hazard_sitecond"]').click(manager);
        $(cf_obj[scope].pfx + ' input[name="hazard_sitecond"][value="uniform-param"]'
         ).prop('checked', true);  // .triggerHandler('click');

        $(cf_obj[scope].pfx + ' button[name="site-conditions-new"]').click(
            fileNew_cb);
        $(cf_obj[scope].pfx + ' div[name="site-conditions-new"]' +
          ' form[name="site-conditions"]').submit(fileNew_upload);
    }

    function generic_download_cb(scope, obj, e)
    {
        e.preventDefault();

        var ret = cf_obj[scope].getData();

        if (ret.ret != 0) {
            $( "#dialog-message" ).html(ret.str.replace(/\n/g, "<br/>"));
            $( "#dialog-message" ).dialog({
                modal: true,
                width: '600px',
                buttons: {
                    Ok: function() {
                        $(this).dialog( "close" );
                    }
                }
            });

            return;
        }

        var data = new FormData();
        data.append('data', JSON.stringify(ret.obj));
        var url_suffix = { scen: "scenario", e_b: "event-based" };
        $.ajax({
            url: 'prepare/' + url_suffix[scope],
            type: 'POST',
            data: data,
            cache: false,
            processData: false,
            contentType: false,
            success: function(data) {
                if (data.ret == 0) {
                    var $form = $(cf_obj[scope].pfx + ' form[name="downloadForm"]');
                    var hazard = null, risk = null, plus_hazard = '', plus_risk = '';
                    var dest_name = 'Unknown';
                    var $new_input;

                    $form.empty();
                    $form.append(csrf_token);
                    $form.attr({'action': 'download'});
                    $new_input = $('<input/>');
                    $new_input.attr('type', 'hidden').attr({'name': 'zipname', 'value': data.zipname });
                    $form.append($new_input);

                    $new_input = $('<input/>');
                    if (scope == 'scen') {
                        if ($(cf_obj['scen'].pfx + ' input[type="checkbox"][name="hazard"]').is(':checked')) {
                            hazard = 'hazard';
                        }
                        if ($(cf_obj['scen'].pfx + ' input[type="checkbox"][name="risk"]').is(':checked')) {
                            risk = $(cf_obj['scen'].pfx + ' input[type="radio"][name="risk-type"]:checked').val();
                        }

                        if (hazard == 'hazard') {
                            plus_hazard = "Hazard";
                        }
                        if (risk != null) {
                            plus_risk = gem_capitalize(risk);
                        }
                        dest_name = "Scenario" + plus_hazard + plus_risk;
                    }
                    else if (scope == 'e_b') {
                        dest_name = "EventBasedRisk";
                    }
                    $new_input.attr('type', 'hidden').attr({'name': 'dest_name', 'value': dest_name });
                    $form.append($new_input);

                    console.log($form);
                    $form.submit();
                }
            }
        });
        return false;
    }

    function do_clean_all()
    {
        $.ajax({
            url: 'clean_all',
            type: 'POST',
            cache: false,
            processData: false,
            contentType: false,
            success: function(data) {
                console.log('success');
                if (data.ret == 0) {
                    var tabs = ['scen', 'e_b'];
                    for (var i = 0 ; i < tabs.length ; i++) {
                        tab = tabs[i];
                        console.log('tab: ' + tab);

                        var $all_selects = $(cf_obj[tab].pfx + ' select[name="file_html"]');

                        for (var e = 0 ; e < $all_selects.length ; e++) {
                            console.log('element ' + e);
                            $sel = $($all_selects[e]);
                            if ($sel.is("[multiple]")) {
                                $sel.empty();
                            }
                            else {
                                $sel.empty();
                                $("<option />", {value: '', text: '---------'}).appendTo($sel);
                            }
                        }
                    }
                }
            }
        });
        return false;

    }

    function clean_all_cb(e)
    {
        $('<div></div>').appendTo('body')
            .html('<div><h6>Do you really want to delete all uploaded files and reset the page ?</h6></div>')
            .dialog({
                modal: true,
                title: 'Clean all uploaded files',
                zIndex: 10000,
                autoOpen: true,
                width: '400px',
                resizable: false,
                buttons: {
                    Yes: function () {
                        do_clean_all();

                        $(this).dialog("close");
                    },
                    No: function () {
                        $(this).dialog("close");
                    }
                },
                close: function (event, ui) {
                    $(this).remove();
                }
            });
    }

    /*
     * - - - SCENARIO - - -
     */

    function scenario_manager() {
        var hazard = null; // null or hazard
        var risk = null;   // null, damage or loss
        var hazard_sites_choice = null; // null, region-grid, list-of-sites, exposure-model, site-cond-model

        if ($(cf_obj['scen'].pfx + ' input[type="checkbox"][name="hazard"]').is(':checked')) {
            hazard = 'hazard';
        }
        if ($(cf_obj['scen'].pfx + ' input[type="checkbox"][name="risk"]').is(':checked')) {
            risk = $(cf_obj['scen'].pfx + ' input[type="radio"][name="risk-type"]:checked').val();
        }

        // Rupture information (ui)
        $target = $(cf_obj['scen'].pfx + ' div[name="rupture-information"]');
        if (hazard != null)
            $target.css('display', '');
        else
            $target.css('display', 'none');

        // Hazard sites (ui)
        $target = $(cf_obj['scen'].pfx + ' div[name="hazard-sites"]');
        if (hazard != null) {
            hazard_sites_choice = $(cf_obj['scen'].pfx + ' input[type="radio"]'
                                    + '[name="hazard_sites"]:checked').val();
            $target.css('display', '');
        }
        else {
            $target.css('display', 'none');
        }

        // Region grid (ui)
        $target = $(cf_obj['scen'].pfx + ' div[name="region-grid"]');
        if (hazard != null && hazard_sites_choice == 'region-grid')
            $target.css('display', '');
        else
            $target.css('display', 'none');

        // List of sites (ui)
        $target = $(cf_obj['scen'].pfx + ' div[name="list-of-sites"]');
        if (hazard != null && hazard_sites_choice == 'list-of-sites')
            $target.css('display', '');
        else
            $target.css('display', 'none');

        // Exposure model (ui)
        exposure_model_sect_manager(
            'scen', ((hazard != null && hazard_sites_choice == 'exposure-model') || risk != null),
            (risk != null));

        // Fragility and vulnerability model (ui)
        if (risk == 'damage') {
            fragility_model_sect_manager('scen', true);
            vulnerability_model_sect_manager('scen', false);
        }
        else if(risk == 'losses') {
            vulnerability_model_sect_manager('scen', true);
            fragility_model_sect_manager('scen', false);
        }
        else {
            fragility_model_sect_manager('scen', false);
            vulnerability_model_sect_manager('scen', false);
        }

        // Site conditions model (force site conditions to file) (ui)
        site_conditions_sect_manager('scen', (hazard != null), (hazard_sites_choice == 'site-cond-model'));

        // Calculation parameters (ui)
        $target = $(cf_obj['scen'].pfx + ' div[name="calculation-parameters"]');
        if (hazard != null) {
            $target.css('display', '');

            if (risk == null) {
                // if risk disabled imts fields must be shown
                $(cf_obj['scen'].pfx + ' div[name="hazard-imt_specify-imt"]').css('display', '');
            }
            else {
                $(cf_obj['scen'].pfx + ' div[name="hazard-imt_specify-imt"]').css('display', 'none');
            }
            // GMPE sub choice
            var gmpe_choice = $(cf_obj['scen'].pfx + ' input[type="radio"]'
                                + '[name="hazard_gmpe"]:checked').val();

            $(cf_obj['scen'].pfx + ' div[name^="hazard-gmpe_"]').css('display', 'none');
            $(cf_obj['scen'].pfx + ' div[name="hazard-gmpe_' + gmpe_choice + '"]').css('display', '');
        }
        else
            $target.css('display', 'none');
    }
    /* - - - SCENARIO (INIT) - - - */

    // Rupture information (init)
    $(cf_obj['scen'].pfx + ' button[name="rupture-file-new"]').click(scenario_fileNew_cb);

    $(cf_obj['scen'].pfx + ' div[name="rupture-file-new"]' +
      ' form[name="rupture-file"]').submit(scenario_fileNew_upload);

    // Hazard site
    //   Hazard site Region Grid (init)
    $(cf_obj['scen'].pfx + ' div[name="region-grid"] div[name="table"]').handsontable({
        colHeaders: ['Longitude', 'Latitude'],
        allowInsertColumn: false,
        allowRemoveColumn: false,
        rowHeaders: false,
        contextMenu: true,
        startRows: 3,
        startCols: 2,
        maxCols: 2,
        width: "300px",
        viewportRowRenderingOffset: 100,
        className: "htLeft",
        stretchH: "all"
    });
    cf_obj['scen'].regGrid_coords = $(
        cf_obj['scen'].pfx + ' div[name="region-grid"] div[name="table"]').handsontable(
            'getInstance');

    setTimeout(function() {
        return gem_tableHeightUpdate(
            $(cf_obj['scen'].pfx + ' div[name="region-grid"] div[name="table"]'));
    }, 0);

    cf_obj['scen'].regGrid_coords.addHook('afterCreateRow', function() {
        return gem_tableHeightUpdate(
            $(cf_obj['scen'].pfx + ' div[name="region-grid"] div[name="table"]'));
    });

    cf_obj['scen'].regGrid_coords.addHook('afterRemoveRow', function() {
        return gem_tableHeightUpdate(
            $(cf_obj['scen'].pfx + ' div[name="region-grid"] div[name="table"]'));
    });

    $(cf_obj['scen'].pfx + ' div[name="region-grid"] button[name="new_row_add"]').click(function () {
        cf_obj['scen'].regGrid_coords.alter('insert_row');
    });

    // List of sites (init)
    $(cf_obj['scen'].pfx + ' button[name="list-of-sites-new"]').click(scenario_fileNew_cb);

    $(cf_obj['scen'].pfx + ' div[name="list-of-sites-new"]' +
      ' form[name="list-of-sites"]').submit(scenario_fileNew_upload);

    // Exposure model (init)
    exposure_model_init('scen', scenario_fileNew_cb, scenario_fileNew_upload, scenario_manager);

    // Fragility model (init)
    $(cf_obj['scen'].pfx + ' div[name="fragility-model"] input[type="checkbox"][name="losstype"]').click(
        scenario_manager);
    $(cf_obj['scen'].pfx + ' div[name="fragility-model"] input[type="checkbox"]'
      + '[name="fm-loss-include-cons"]').click(scenario_manager);

    // Fragility model: structural (init)
    $(cf_obj['scen'].pfx + ' button[name="fm-structural-new"]').click(
        scenario_fileNew_cb);
    $(cf_obj['scen'].pfx + ' div[name="fm-structural-new"]' +
      ' form[name="fm-structural"]').submit(scenario_fileNew_upload);

    $(cf_obj['scen'].pfx + ' button[name="fm-structural-cons-new"]').click(
        scenario_fileNew_cb);
    $(cf_obj['scen'].pfx + ' div[name="fm-structural-cons-new"]' +
      ' form[name="fm-structural-cons"]').submit(scenario_fileNew_upload);

    // Fragility model: nonstructural (init)
    $(cf_obj['scen'].pfx + ' button[name="fm-nonstructural-new"]').click(
        scenario_fileNew_cb);
    $(cf_obj['scen'].pfx + ' div[name="fm-nonstructural-new"]' +
      ' form[name="fm-nonstructural"]').submit(scenario_fileNew_upload);

    $(cf_obj['scen'].pfx + ' button[name="fm-nonstructural-cons-new"]').click(
        scenario_fileNew_cb);
    $(cf_obj['scen'].pfx + ' div[name="fm-nonstructural-cons-new"]' +
      ' form[name="fm-nonstructural-cons"]').submit(scenario_fileNew_upload);

    // Fragility model: contents (init)
    $(cf_obj['scen'].pfx + ' button[name="fm-contents-new"]').click(
        scenario_fileNew_cb);
    $(cf_obj['scen'].pfx + ' div[name="fm-contents-new"]' +
      ' form[name="fm-contents"]').submit(scenario_fileNew_upload);

    $(cf_obj['scen'].pfx + ' button[name="fm-contents-cons-new"]').click(
        scenario_fileNew_cb);
    $(cf_obj['scen'].pfx + ' div[name="fm-contents-cons-new"]' +
      ' form[name="fm-contents-cons"]').submit(scenario_fileNew_upload);

    // Fragility model: businter (init)
    $(cf_obj['scen'].pfx + ' button[name="fm-businter-new"]').click(
        scenario_fileNew_cb);
    $(cf_obj['scen'].pfx + ' div[name="fm-businter-new"]' +
      ' form[name="fm-businter"]').submit(scenario_fileNew_upload);

    $(cf_obj['scen'].pfx + ' button[name="fm-businter-cons-new"]').click(
        scenario_fileNew_cb);
    $(cf_obj['scen'].pfx + ' div[name="fm-businter-cons-new"]' +
      ' form[name="fm-businter-cons"]').submit(scenario_fileNew_upload);

    // Vulnerability model (init)
    vulnerability_model_init('scen', scenario_fileNew_cb, scenario_fileNew_upload,
                             scenario_manager);

    // Site conditions (init)
    site_conditions_init('scen', scenario_fileNew_cb, scenario_fileNew_upload,
                         scenario_manager);

    // Calculation parameters (init)

    // Calculation parameters: imt (init)
    $(cf_obj['scen'].pfx + ' button[name="gmpe-new"]').click(
        scenario_fileNew_cb);
    $(cf_obj['scen'].pfx + ' div[name="gmpe-new"]' +
      ' form[name="gmpe"]').submit(scenario_fileNew_upload);

    // Calculation parameters: gsim_logic_tree_file (init)
    $(cf_obj['scen'].pfx + ' button[name="gsim-logic-tree-file-new"]').click(
        scenario_fileNew_cb);
    $(cf_obj['scen'].pfx + ' div[name="gsim-logic-tree-file-new"]' +
      ' form[name="gsim-logic-tree-file"]').submit(scenario_fileNew_upload);

    // Calculation parameters: hazard gmpe callbacks (init)
    $(cf_obj['scen'].pfx + ' input[name="hazard_gmpe"]').click(scenario_manager);
    $(cf_obj['scen'].pfx + ' input[name="hazard_gmpe"][value="specify-gmpe"]'
     ).prop('checked', true);  // .triggerHandler('click');

    $(cf_obj['scen'].pfx + ' select[name="gmpe"]').searchableOptionList(
        {data: g_gmpe_options,
         showSelectionBelowList: true,
         maxHeight: '300px'});

    $(cf_obj['scen'].pfx + ' select[name="imt"]').searchableOptionList(
        {showSelectionBelowList: true,
         maxHeight: '300px'});

    /* hazard components callbacks (init) */
    $(cf_obj['scen'].pfx + ' input[name="hazard"]').click(scenario_manager);

    /* risk components callbacks (init) */
    function scenario_risk_onclick_cb(e) {
        $(cf_obj['scen'].pfx + ' span[name="risk-menu"]').css('display', $(e.target).is(':checked') ? '' : 'none');
        scenario_manager();
    }
    $(cf_obj['scen'].pfx + ' input[name="risk"]').click(scenario_risk_onclick_cb);
    scenario_risk_onclick_cb({ target: $(cf_obj['scen'].pfx + ' input[name="risk"]')[0] });

    /* risk type components callbacks (init) */
    $(cf_obj['scen'].pfx + ' input[type="radio"][name="risk-type"]').click(scenario_manager);
    $(cf_obj['scen'].pfx + ' input[name="risk-type"][value="damage"]').prop('checked', true);

    /* generic callback to show upload div (init) */
    function scenario_fileNew_cb(e) {
        $(cf_obj['scen'].pfx + ' div[name="' + e.target.name + '"]').slideToggle();
    }

    /* form widgets and previous remote list select element must follow precise
       naming schema with '<name>-html' and '<name>-new', see config_files.html */
    function scenario_fileNew_upload(event)
    {
        return generic_fileNew_upload('scen', this, event);
    }

    /* hazard sites callbacks */
    $(cf_obj['scen'].pfx + ' input[name="hazard_sites"]').click(
        scenario_manager);
    $(cf_obj['scen'].pfx + ' input[name="hazard_sites"][value="region-grid"]'
     ).prop('checked', true); // .triggerHandler('click');

    function scenario_getData()
    {
        var files_list = [];

        var ret = {
            ret: -1,
            str: '',
            obj: null
        };
        var obj = {
            hazard: null,
            risk: null,
            description: null,

            hazard_sites_choice: null,

            // hazard sites
            grid_spacing: null,
            reggrid_coords_data: null,
            list_of_sites: null,

            // exposure model
            exposure_model: null,
            exposure_model_regcons_choice: false,
            exposure_model_regcons_coords_data: null,

            asset_hazard_distance_choice: false,
            asset_hazard_distance: null,

            // rupture information
            rupture_model_file: null,
            rupture_mesh_spacing: null,

            // site conditions
            site_conditions_choice: null,

            site_model_file: null,

            reference_vs30_value: null,
            reference_vs30_type: null,
            reference_depth_to_2pt5km_per_sec: null,
            reference_depth_to_1pt0km_per_sec: null,

            // fragility model
            fm_loss_show_cons_choice: false,

            fm_loss_structural_choice: false,
            fm_loss_structural: null,
            fm_loss_nonstructural_choice: false,
            fm_loss_nonstructural: null,
            fm_loss_contents_choice: false,
            fm_loss_contents: null,
            fm_loss_businter_choice: false,
            fm_loss_businter: null,

            fm_loss_structural_cons: null,
            fm_loss_nonstructural_cons: null,
            fm_loss_contents_cons: null,
            fm_loss_businter_cons: null,


            // vulnerability model
            vm_loss_structural_choice: false,
            vm_loss_structural: null,
            vm_loss_nonstructural_choice: false,
            vm_loss_nonstructural: null,
            vm_loss_contents_choice: false,
            vm_loss_contents: null,
            vm_loss_businter_choice: false,
            vm_loss_businter: null,
            vm_loss_occupants_choice: false,
            vm_loss_occupants: null,

            insured_losses: false,
            asset_correlation_choice: false,
            asset_correlation: null,

            // calculation parameters
            gmpe_choice: null,
            intensity_measure_types: null,
            gsim_logic_tree_file: null,

            ground_motion_correlation_model: null,
            truncation_level: null,
            maximum_distance: null,
            number_of_ground_motion_fields: null
        };

        if ($(cf_obj['scen'].pfx + ' input[type="checkbox"][name="hazard"]').is(':checked'))
            obj.hazard = 'hazard';
        if ($(cf_obj['scen'].pfx + ' input[type="checkbox"][name="risk"]').is(':checked')) {
            obj.risk = $(cf_obj['scen'].pfx + ' input[type="radio"][name="risk-type"]:checked').val();
        }

        obj.description = $(cf_obj['scen'].pfx + ' textarea[name="description"]').val();
        if (obj.description == '') {
            ret.str += "'Description' field is empty.\n";
        }

        // Rupture information (get)
        if (obj.hazard == 'hazard') {
            obj.rupture_model_file = $(cf_obj['scen'].pfx + ' div[name="rupture-file-html"] select[name="file_html"]').val();
            if (obj.rupture_model_file == '') {
                ret.str += "'Rupture file' field is empty.\n";
            }
            obj.rupture_mesh_spacing = $(cf_obj['scen'].pfx + ' input[name="rupture_mesh_spacing"]').val();
            if (!isFloat(obj.rupture_mesh_spacing) || parseFloat(obj.rupture_mesh_spacing) <= 0.0) {
                ret.str += "'Rupture Mesh Spacing' field isn't greater than 0 float number (" + obj.rupture_mesh_spacing + ").\n";
            }
            uniqueness_add(files_list, 'rupture model file', obj.rupture_model_file);
            ret.str += uniqueness_check(files_list);
        }

        // Hazard sites (get)
        if (obj.hazard == 'hazard') {
            obj.hazard_sites_choice = $(cf_obj['scen'].pfx + ' input[type="radio"]'
                                        + '[name="hazard_sites"]:checked').val();

            if (obj.hazard_sites_choice == 'region-grid') {
                // Hazard sites -> Region-grid (get)
                obj.grid_spacing = $(cf_obj['scen'].pfx + ' input[name="grid_spacing"]').val();
                if (!isFloat(obj.grid_spacing) || parseFloat(obj.grid_spacing) <= 0.0) {
                    ret.str += "'Grid spacing' field isn't greater than 0 float number (" + obj.grid_spacing + ").\n";
                }

                obj.reggrid_coords_data = cf_obj['scen'].regGrid_coords.getData();
                // Check for invalid value (get)
                for (var i = 0; i < obj.reggrid_coords_data.length; i++) {
                    var lon = obj.reggrid_coords_data[i][0], lat = obj.reggrid_coords_data[i][1];
                    if (lon === null || lat === null || !isFloat(lon) || !isFloat(lat) ||
                        parseFloat(lon) < -180.0 || parseFloat(lon) > 180.0 ||
                        parseFloat(lat) < -90.0  || parseFloat(lat) > 90.0) {
                        ret.str += "Entry #" + (i+1) + " of region grid 'Coordinates'"
                            + " field is invalid (" + lon + ", " + lat + ").\n";
                    }
                }
            }
            else if (obj.hazard_sites_choice == 'list-of-sites') {
                // Hazard sites -> List-of-sites (get)
                obj.list_of_sites = $(cf_obj['scen'].pfx + ' div[name="list-of-sites-html"] select[name="file_html"]').val();
                if (obj.list_of_sites == '') {
                    ret.str += "'List of sites' field is empty.\n";
                }
                uniqueness_add(files_list, 'list of sites', obj.list_of_sites);
                ret.str += uniqueness_check(files_list);
            }
            else if (obj.hazard_sites_choice == 'exposure-model') {
                // Hazard sites -> Exposure-model (get)
                // checked below because risk related too
            }
            else if (obj.hazard_sites_choice == 'site-cond-model') {
                // Hazard sites -> Site-cond-model (get)
                // check below the Site conditions session
            }
            else {
                ret.str += "Unknown 'Hazard sites' choice (' + obj.hazard_sites_choice + ').\n";
            }
        }

        // Exposure model (get)
        exposure_model_getData(
            'scen', ret, files_list, obj,
            ((obj.hazard == 'hazard' && obj.hazard_sites_choice == 'exposure-model') || obj.risk != null),
            obj.risk);

        // Fragility and vulnerability model (get)
        if (obj.risk == 'damage') {
            // Fragility model (get)
            var show_cons = $(cf_obj['scen'].pfx + ' div[name="fragility-model"] input[type="checkbox"]'
                              + '[name="fm-loss-include-cons"]').is(':checked');
            obj.fm_loss_show_cons_choice = show_cons;
            var losslist = ['structural', 'nonstructural', 'contents', 'businter' ];
            var descr = { structural: 'structural', nonstructural: 'nonstructural',
                          contents: 'contents', businter: 'business interruption' };

            for (var lossidx in losslist) {
                var losstype = losslist[lossidx];

                $target = $(cf_obj['scen'].pfx + ' div[name="fragility-model"] div[name="fm-loss-'
                            + losstype + '"]');
                $target2 = $(cf_obj['scen'].pfx + ' div[name="fragility-model"] div[name="fm-loss-'
                            + losstype + '-cons"]');

                obj['fm_loss_' + losstype + '_choice'] = $(
                    cf_obj['scen'].pfx + ' div[name="fragility-model"] input[type="checkbox"][name="losstype"]'
                        + '[value="' + losstype + '"]').is(':checked')
                if(obj['fm_loss_' + losstype + '_choice']) {
                    obj['fm_loss_' + losstype] = $target.find('select[name="file_html"]').val();
                    uniqueness_add(files_list, 'fragility model: ' + descr[losstype], obj['fm_loss_' + losstype]);
                    ret.str += uniqueness_check(files_list);

                    if (show_cons) {
                        obj['fm_loss_' + losstype + '_cons'] = $target2.find('select[name="file_html"]').val();
                        uniqueness_add(files_list, 'fragility model: ' + descr[losstype] + ' consequencies', obj['fm_loss_' + losstype + '_cons']);
                        ret.str += uniqueness_check(files_list);
                    }
                }
            }
        }
        else if(obj.risk == 'losses') {
            // Vulnerability model (get)
            vulnerability_model_getData('scen', ret, files_list, obj);
        }

        // Site conditions (get)
        if (obj.hazard == 'hazard') {
            site_conditions_getData('scen', ret, files_list, obj);
        }

        // Calculation parameters (get)
        if (obj.hazard == 'hazard') {
            obj.gmpe_choice = $(cf_obj['scen'].pfx + ' input[type="radio"]'
                                + '[name="hazard_gmpe"]:checked').val();

            if (obj.gmpe_choice == 'specify-gmpe') {
                obj.gsim = $(cf_obj['scen'].pfx + ' input[type="radio"][name="gmpe"]:checked').map(function(_, el) {
                    return $(el).val();
                }).get();

                if (obj.gsim.length < 1) {
                    ret.str += "Unique GMPE not selected.\n";
                }
            }
            else if (obj.gmpe_choice == 'from-file') {
                // calculation parameters -> from file (get)
                obj.gsim_logic_tree_file = $(cf_obj['scen'].pfx + ' div[name="hazard-gmpe_from-file"]'
                                          + ' div[name="gsim-logic-tree-file-html"] select[name="file_html"]').val();
                if (obj.gsim_logic_tree_file == '') {
                    ret.str += "'GMPE logic tree file' field is empty.\n";
                }
                uniqueness_add(files_list, 'GMPE logic tree', obj.gsim_logic_tree_file);
                ret.str += uniqueness_check(files_list);
            }
            else {
                ret.str += "Unknown 'GMPE' choice (" + obj.gmpe_choice + ").\n";
            }

            if (obj.risk == null) {
                // if risk disabled imts fields must be shown
                // calculation parameters -> specify-imt (get)
                obj.intensity_measure_types = $(
                    cf_obj['scen'].pfx + ' div[name="hazard-imt_specify-imt"]'
                        + ' input[type="checkbox"][name="imt"]:checked').map(function(_, el) {
                            return $(el).val();
                        }).get();

                obj.custom_imt = $(cf_obj['scen'].pfx + ' input[name="custom_imt"]').val();

                if (obj.intensity_measure_types.length < 1 && obj.custom_imt == "") {
                    ret.str += "IMT's not selected.\n";
                }
            }

            obj.ground_motion_correlation_model = $(
                cf_obj['scen'].pfx + ' select[name="ground-motion-correlation"]').val();

            if (["", "JB2009"].indexOf(obj.ground_motion_correlation_model) == -1) {
                ret.str += "'Ground Motion Correlation' field unknown.\n";
            }

            obj.truncation_level = $(cf_obj['scen'].pfx + ' input[name="truncation_level"]').val();
            if (!isFloat(obj.truncation_level) || parseFloat(obj.truncation_level) < 0.0) {
                ret.str += "'Level of truncation' field isn't positive float number (" + obj.truncation_level + ").\n";
            }

            obj.maximum_distance = $(cf_obj['scen'].pfx + ' input[name="maximum_distance"]').val();
            if (!isFloat(obj.maximum_distance) || parseFloat(obj.maximum_distance) < 0.0) {
                ret.str += "'Maximum source-to-site distance' field isn't positive float number (" + obj.maximum_distance + ").\n";
            }

            obj.number_of_ground_motion_fields = $(cf_obj['scen'].pfx + ' input[name="number_of_ground_motion_fields"]').val();
            if (!isInt(obj.number_of_ground_motion_fields) || parseInt(obj.number_of_ground_motion_fields) <= 0) {
                ret.str += "'Number of ground motion fields' field isn't greater than 0 integer number (" + obj.number_of_ground_motion_fields + ").\n";
            }
        }

        if (ret.str == '') {
            ret.ret = 0;
            ret.obj = obj;
        }
        return ret;
    }
    cf_obj['scen'].getData = scenario_getData;

    $(cf_obj['scen'].pfx + ' button[name="clean_all"]').click(clean_all_cb);

    function scenario_download_cb(e)
    {
        return generic_download_cb('scen', this, e);
    }
    $(cf_obj['scen'].pfx + ' button[name="download"]').click(scenario_download_cb);

    scenario_manager();

    /*
     * - - - EVENT BASED - - -
     */

    function event_based_fileNew_upload(event)
    {
        return generic_fileNew_upload('e_b', this, event);
    }

    function event_based_manager()
    {
        exposure_model_sect_manager('e_b', true, true);
        vulnerability_model_sect_manager('e_b', true);

        // Hazard model (UI)
        {
            var pfx = cf_obj['e_b'].pfx + ' div[name="hazard-model"]';

            $target = $(pfx + ' div[name="rupture-mesh-spacing"]');
            if ($(pfx + ' input[type="checkbox"][name="rupture_mesh_spacing_choice"]').is(':checked'))
                $target.css('display', '');
            else
                $target.css('display', 'none');

            $target = $(pfx + ' div[name="area-source-discretization"]');
            if ($(pfx + ' input[type="checkbox"][name="area_source_discretization_choice"]').is(':checked'))
                $target.css('display', '');
            else
                $target.css('display', 'none');
        }

        // Site conditions (UI)
        site_conditions_sect_manager('e_b', true, false);

        // Hazard calculation (UI)
        // nothing

        // Risk calculation (UI)
        {
            var pfx = cf_obj['e_b'].pfx + ' div[name="risk-calculation"]';
            var pfx_vuln = cf_obj['e_b'].pfx + ' div[name="vulnerability-model"]';

            var $target = $(pfx + ' div[name="loss-curve-resolution"]');
            if ($(pfx + ' input[type="checkbox"][name="loss_curve_resolution_choice"]').is(':checked')) {
                $target.css('display', '');
            }
            else {
                $target.css('display', 'none');
            }

            var $target = $(pfx + ' div[name="loss-ratios"]');
            if ($(pfx + ' input[type="checkbox"][name="loss_ratios_choice"]').is(':checked')) {
                $target.css('display', '');
            }
            else {
                $target.css('display', 'none');
            }

            var losslist = ['structural', 'nonstructural', 'contents', 'businter', 'occupants' ];
            for (var lossidx in losslist) {
                var losstype = losslist[lossidx];

                $target = $(pfx + ' div[name="loss-ratios-' + losstype + '"]');
                if($(pfx_vuln + ' input[type="checkbox"][name="losstype"][value="' + losstype + '"]').is(':checked')) {
                    $target.css('display', '');
                }
                else {
                    $target.css('display', 'none');
                }
            }
        }
        // Hazard outputs (UI)
        {
            var pfx = cf_obj['e_b'].pfx + ' div[name="hazard-outputs"]';

            $target = $(pfx + ' div[name="hazard-related"]');
            if ($(pfx + ' input[type="checkbox"][name="hazard_curves_from_gmfs"]').is(':checked')) {
                $target.css('display', '');
            }
            else {
                $target.css('display', 'none');
            }

            $target = $(pfx + ' div[name="quantile-hazard-curves"]');
            if ($(pfx + ' input[type="checkbox"][name="quantile_hazard_curves_choice"]').is(':checked')) {
                $target.css('display', '');
            }
            else {
                $target.css('display', 'none');
            }

            $target = $(pfx + ' div[name="poes"]');
            if ($(pfx + ' input[type="checkbox"][name="hazard_maps"]').is(':checked')) {
                $target.css('display', '');
            }
            else {
                $target.css('display', 'none');
            }
        }

        // Risk outputs (UI)
        {
            var pfx = cf_obj['e_b'].pfx + ' div[name="risk-outputs"]';
            var $target = $(pfx + ' div[name="quantile-loss-curves"]');
            if ($(pfx + ' input[type="checkbox"][name="quantile_loss_curves_choice"]').is(':checked')) {
                $target.css('display', '');
            }
            else {
                $target.css('display', 'none');
            }

            var $target = $(pfx + ' div[name="conditional-loss-poes"]');
            if ($(pfx + ' input[type="checkbox"][name="conditional_loss_poes_choice"]').is(':checked')) {
                $target.css('display', '');
            }
            else {
                $target.css('display', 'none');
            }
        }

    } // function event_based_manager

    /* generic callback to show upload div */
    function event_based_fileNew_cb(e) {
        $(cf_obj['e_b'].pfx + ' div[name="' + e.target.name + '"]').slideToggle();
    }

    // Exposure model (init)
    exposure_model_init('e_b', event_based_fileNew_cb, event_based_fileNew_upload,
                        event_based_manager);

    // Vulnerability model (init)
    vulnerability_model_init('e_b', event_based_fileNew_cb, event_based_fileNew_upload,
                             event_based_manager);

    // Hazard model (init)
    {
        pfx = cf_obj['e_b'].pfx + ' div[name="hazard-model"]';

        // Hazard model: source_model_logic_tree_file (init)
        $(pfx + ' button[name="source-model-logic-tree-file-new"]').click(
            event_based_fileNew_cb);
        $(pfx + ' div[name="source-model-logic-tree-file-new"]' +
          ' form[name="source-model-logic-tree-file"]').submit(event_based_fileNew_upload);

        // Hazard model: source_tree_file (init)
        $(pfx + ' button[name="source-model-file-new"]').click(
            event_based_fileNew_cb);
        $(pfx + ' div[name="source-model-file-new"]' +
          ' form[name="source-model-file"]').submit(event_based_fileNew_upload);

        // Hazard model: gsim_logic_tree_file (init)
        $(pfx + ' button[name="gsim-logic-tree-file-new"]').click(
            event_based_fileNew_cb);
        $(pfx + ' div[name="gsim-logic-tree-file-new"]' +
          ' form[name="gsim-logic-tree-file"]').submit(event_based_fileNew_upload);

        $(pfx + ' input[type="checkbox"][name="rupture_mesh_spacing_choice"]').click(
            event_based_manager);
        $(pfx + ' input[type="checkbox"][name="area_source_discretization_choice"]').click(
            event_based_manager);
    }

    // Site conditions (init)
    site_conditions_init('e_b', event_based_fileNew_cb, event_based_fileNew_upload,
                         event_based_manager);

    // Hazard calculation (init)
    // no init

    // Risk calculation (init)
    {
        var pfx = cf_obj['e_b'].pfx + ' div[name="risk-calculation"]';

        $(pfx + ' input[type="checkbox"][name="loss_curve_resolution_choice"]').click(event_based_manager);
        $(pfx + ' input[type="checkbox"][name="loss_ratios_choice"]').click(event_based_manager);
    }

    // Hazard outputs (init)
    {
        var pfx = cf_obj['e_b'].pfx + ' div[name="hazard-outputs"]';

        $(pfx + ' input[type="checkbox"][name="hazard_curves_from_gmfs"]').click(event_based_manager);
        $(pfx + ' input[type="checkbox"][name="quantile_hazard_curves_choice"]').click(event_based_manager);
        $(pfx + ' input[type="checkbox"][name="hazard_maps"]').click(event_based_manager);
    }

    // Risk outputs (init)
    {
        var pfx = cf_obj['e_b'].pfx + ' div[name="risk-outputs"]';
        $(pfx + ' input[type="checkbox"][name="quantile_loss_curves_choice"]').click(event_based_manager);
        $(pfx + ' input[type="checkbox"][name="conditional_loss_poes_choice"]').click(event_based_manager);
    }

    $(cf_obj['e_b'].pfx + ' button[name="clean_all"]').click(clean_all_cb);
    function event_based_download_cb(e)
    {
        return generic_download_cb('e_b', this, e);
    }
    $(cf_obj['e_b'].pfx + ' button[name="download"]').on('click', event_based_download_cb);

    function event_based_getData()
    {

        var files_list = [];

        var ret = {
            ret: -1,
            str: '',
            obj: null
        };
        var obj = {
            description: null,

            // exposure model
            exposure_model: null,
            exposure_model_regcons_choice: false,
            exposure_model_regcons_coords_data: null,

            asset_hazard_distance_choice: false,
            asset_hazard_distance: null,

            // vulnerability model
            vm_loss_structural_choice: false,
            vm_loss_structural: null,
            vm_loss_nonstructural_choice: false,
            vm_loss_nonstructural: null,
            vm_loss_contents_choice: false,
            vm_loss_contents: null,
            vm_loss_businter_choice: false,
            vm_loss_businter: null,
            vm_loss_occupants_choice: false,
            vm_loss_occupants: null,

            insured_losses: false,
            asset_correlation_choice: false,
            asset_correlation: null,

            // hazard model
            source_model_logic_tree_file: null,
            source_model_file: null,
            gsim_logic_tree_file: null,
            width_of_mfd_bin: 0.1,

            rupture_mesh_spacing_choice: false,
            rupture_mesh_spacing: null,

            area_source_discretization_choice: false,
            area_source_discretization: null,

            // site conditions
            site_conditions_choice: null,

            site_model_file: null,

            reference_vs30_value: null,
            reference_vs30_type: null,
            reference_depth_to_2pt5km_per_sec: null,
            reference_depth_to_1pt0km_per_sec: null,

            // hazard calculations
            truncation_level: null,
            maximum_distance: null,
            investigation_time: null,
            ses_per_logic_tree_path: null,
            number_of_logic_tree_samples: null,

            // risk calculations
            risk_investigation_time: null,
            loss_curve_resolution_choice: false,
            loss_curve_resolution: null,
            loss_ratios_choice: false,
            loss_ratios_structural: null,
            loss_ratios_nonstructural: null,
            loss_ratios_contents: null,
            loss_ratios_businter: null,
            loss_ratios_occupants: null,

            // hazard outputs
            ground_motion_fields: null,
            hazard_curves_from_gmfs: null,
            mean_hazard_curves: null,
            quantile_hazard_curves_choice: false,
            quantile_hazard_curves: null,
            hazard_maps: null,
            poes: null,
            uniform_hazard_spectra: null,

            // risk outputs
            avg_losses: false,
            asset_loss_table: false,

            quantile_loss_curves_choice: false,
            quantile_loss_curves: null,

            conditional_loss_poes_choice: false,
            conditional_loss_poes: null
        };

        obj.description = $(cf_obj['e_b'].pfx + ' textarea[name="description"]').val();
        if (obj.description == '') {
            ret.str += "'Description' field is empty.\n";
        }

        // Exposure model (get)
        exposure_model_getData('e_b', ret, files_list, obj, true, true);

        // Vulnerability model (get)
        vulnerability_model_getData('e_b', ret, files_list, obj);

        // Hazard model (get)
        {
            var pfx = cf_obj['e_b'].pfx + ' div[name="hazard-model"]';

            obj.source_model_logic_tree_file = $(
                pfx + ' div[name="source-model-logic-tree-file-html"] select[name="file_html"]').val();
            if (obj.source_model_logic_tree_file == '') {
                ret.str += "'Source model logic tree file' field is empty.\n";
            }
            uniqueness_add(files_list, 'source model logic tree', obj.source_model_logic_tree_file);
            ret.str += uniqueness_check(files_list);

            // Source model files
            obj.source_model_file = $(pfx + ' div[name="source-model-file-html"] select').val();
            if (obj.source_model_file == null || obj.source_model_file.length < 1) {
                ret.str += "'Source model files' field: at least one file must be selected.\n";
            }
            if (obj.source_model_file != null) {
                for (f_id in obj.source_model_file) {
                    fname = obj.source_model_file[f_id];
                    uniqueness_add(files_list, 'source model: item #' + (parseInt(f_id) + 1), fname);
                ret.str += uniqueness_check(files_list);
                }
            }

            obj.gsim_logic_tree_file = $(
                pfx + ' div[name="gsim-logic-tree-file-html"] select[name="file_html"]').val();
            if (obj.gsim_logic_tree_file == '') {
                ret.str += "'GMPE logic tree file' field is empty.\n";
            }
            uniqueness_add(files_list, 'gmpe logic tree', obj.gsim_logic_tree_file);
            ret.str += uniqueness_check(files_list);

            obj.width_of_mfd_bin = $(
                pfx + ' input[type="text"][name="width_of_mfd_bin"]').val();
            if (!isFloat(obj.width_of_mfd_bin) || parseFloat(obj.width_of_mfd_bin) < 0.0) {
                ret.str += "'Bin width of the magnitude frequency distribution' field isn't a not negative float number (" + obj.width_of_mfd_bin + ").\n";
            }

            obj.rupture_mesh_spacing_choice = $(
                pfx + ' input[type="checkbox"][name="rupture_mesh_spacing_choice"]').is(':checked');
            if (obj.rupture_mesh_spacing_choice) {
                obj.rupture_mesh_spacing = $(pfx + ' input[type="text"][name="rupture_mesh_spacing"]').val();
                if (!isFloat(obj.rupture_mesh_spacing) || parseFloat(obj.rupture_mesh_spacing) < 0.0) {
                    ret.str += "'Rupture mesh spacing' field isn't a not negative float number (" + obj.rupture_mesh_spacing + ").\n";
                }
            }

            obj.area_source_discretization_choice = $(
                pfx + ' input[type="checkbox"][name="area_source_discretization_choice"]').is(':checked');
            if (obj.area_source_discretization_choice) {
                obj.area_source_discretization = $(pfx + ' input[type="text"][name="area_source_discretization"]').val();
                if (!isFloat(obj.area_source_discretization) || parseFloat(obj.area_source_discretization) < 0.0) {
                    ret.str += "'Area source discretization' field isn't a not negative float number (" + obj.area_source_discretization + ").\n";
                }
            }
        }

        // Site conditions (get)
        site_conditions_getData('e_b', ret, files_list, obj);

        // Hazard calculations (get)
        {
            var pfx = cf_obj['e_b'].pfx + ' div[name="hazard-calculation"]';

            obj.truncation_level = $(pfx + ' input[type="text"][name="truncation_level"]').val();
            if (!isFloat(obj.truncation_level) || parseFloat(obj.truncation_level) < 0.0) {
                ret.str += "'Level of truncation' field is negative float number ("
                    + obj.width_of_mfd_bin + ").\n";
            }

            obj.maximum_distance = $(pfx + ' input[type="text"][name="maximum_distance"]').val();
            if (!isFloat(obj.maximum_distance) || parseFloat(obj.maximum_distance) < 0.0) {
                ret.str += "'Maximum source-to-site distance' field is negative float number ("
                    + obj.maximum_distance + ").\n";
            }

            obj.investigation_time = $(pfx + ' input[type="text"][name="investigation_time"]').val();
            if (!isInt(obj.investigation_time) || parseInt(obj.investigation_time) <= 0.0) {
                ret.str += "'Hazard investigation time' field isn't positive number ("
                    + obj.investigation_time + ").\n";
            }

            obj.ses_per_logic_tree_path = $(pfx + ' input[type="text"][name="ses_per_logic_tree_path"]').val();
            if (!isInt(obj.ses_per_logic_tree_path) || parseInt(obj.ses_per_logic_tree_path) <= 0.0) {
                ret.str += "'Stochastic event sets per logic tree path' field isn't positive number ("
                    + obj.ses_per_logic_tree_path + ").\n";
            }

            obj.number_of_logic_tree_samples = $(pfx + ' input[type="text"][name="number_of_logic_tree_samples"]').val();
            if (!isInt(obj.number_of_logic_tree_samples) || parseInt(obj.number_of_logic_tree_samples) < 0.0) {
                ret.str += "'Number of logic tree samples' field is negative number ("
                    + obj.number_of_logic_tree_samples + ").\n";
            }

            obj.ground_motion_correlation_model = $(pfx + ' select[name="ground_motion_correlation_model"]').val();
            if (obj.ground_motion_correlation_model != '' && obj.ground_motion_correlation_model != 'JB2009') {
                ret.str += "Unknown 'Ground Motion Correlation' field (" + obj.ground_motion_correlation_model + ").\n";
            }
        }

        // Risk calculations (get)
        {
            var pfx = cf_obj['e_b'].pfx + ' div[name="risk-calculation"]';
            var pfx_vuln = cf_obj['e_b'].pfx + ' div[name="vulnerability-model"]';

            obj.risk_investigation_time = $(pfx + ' input[type="text"][name="risk_investigation_time"]').val();
            if (!isInt(obj.risk_investigation_time) || parseInt(obj.risk_investigation_time) <= 0.0) {
                ret.str += "'Risk investigation time' field isn't positive number ("
                    + obj.risk_investigation_time + ").\n";
            }

            obj.loss_curve_resolution_choice = $(
                cf_obj['e_b'].pfx + ' input[type="checkbox"][name="loss_curve_resolution_choice"]').is(':checked');
            if (obj.loss_curve_resolution_choice) {
                obj.loss_curve_resolution = $(pfx + ' input[type="text"][name="loss_curve_resolution"]').val();
                if (!isInt(obj.loss_curve_resolution) || parseInt(obj.loss_curve_resolution) <= 0.0) {
                    ret.str += "'Loss curve resolution' field isn't positive number ("
                        + obj.risk_investigation_time + ").\n";
                }
            }

            obj.loss_ratios_choice = $(
                cf_obj['e_b'].pfx + ' input[type="checkbox"][name="loss_ratios_choice"]').is(':checked');
            if (obj.loss_ratios_choice) {
                var descr = { structural: 'structural', nonstructural: 'nonstructural',
                              contents: 'contents', businter: 'business interruption',
                              occupants: 'occupants' };
                var losslist = ['structural', 'nonstructural', 'contents', 'businter', 'occupants' ];
                for (var lossidx in losslist) {
                    var losstype = losslist[lossidx];

                    if(obj['vm_loss_' + losstype + '_choice']) {
                        obj['loss_ratios_' + losstype] = $(pfx + ' input[type="text"][name="loss_ratios_' + losstype + '"]').val();
                        var arr = obj['loss_ratios_' + losstype].split(',');
                        for (var k in arr) {
                            var cur = arr[k].trim(' ');
                            if (!isFloat(cur) || cur < 0.0) {
                                ret.str += "'" + descr[losstype] + " vulnerability model' field element #" + (parseInt(k)+1)
                                    + " is negative number (" + cur + ").\n";
                            }
                        }
                    }
                }
            }
        }

        // Hazard outputs (get)
        {
            var pfx = cf_obj['e_b'].pfx + ' div[name="hazard-outputs"]';

            obj.ground_motion_fields = $(pfx + ' input[type="checkbox"][name="ground_motion_fields"]'
                                        ).is(':checked');

            obj.hazard_curves_from_gmfs = $(pfx + ' input[type="checkbox"][name="hazard_curves_from_gmfs"]'
                                        ).is(':checked');

            if (obj.hazard_curves_from_gmfs) {
                obj.mean_hazard_curves = $(pfx + ' input[type="checkbox"][name="mean_hazard_curves"]'
                                          ).is(':checked');
                obj.quantile_hazard_curves_choice = $(
                    pfx + ' input[type="checkbox"][name="quantile_hazard_curves_choice"]').is(':checked');
                if (obj.quantile_hazard_curves_choice) {
                    obj.quantile_hazard_curves = $(pfx + ' input[type="text"][name="quantile_hazard_curves"]'
                                                  ).val();

                    var arr = obj.quantile_hazard_curves.split(',');
                    for (var k in arr) {
                        var cur = arr[k].trim(' ');
                        if (!isFloat(cur) || cur <= 0.0) {
                            ret.str += "'Quantile hazard curves' field element #" + (parseInt(k)+1)
                                + " isn't positive number (" + cur + ").\n";
                        }
                    }
                }
            }

            obj.hazard_maps = $(pfx + ' input[type="checkbox"][name="hazard_maps"]').is(':checked');

            if (obj.hazard_maps) {
                obj.poes = $(pfx + ' input[type="text"][name="poes"]').val();

                var arr = obj.poes.split(',');
                for (var k in arr) {
                    var cur = arr[k].trim(' ');
                    if (!isFloat(cur) || cur <= 0.0) {
                        ret.str += "'Probability of exceedances' field element #" + (parseInt(k)+1)
                            + " isn't positive number (" + cur + ").\n";
                    }
                }
            }

            obj.uniform_hazard_spectra = $(pfx + ' input[type="checkbox"][name="uniform_hazard_spectra"]'
                                          ).is(':checked');
        }

        // Risk outputs (get)
        {
            var pfx = cf_obj['e_b'].pfx + ' div[name="risk-outputs"]';
            var pfx_riscal = cf_obj['e_b'].pfx + ' div[name="risk-calculation"]';

            obj.avg_losses = $(pfx + ' input[type="checkbox"][name="avg_losses"]').is(':checked');
            obj.asset_loss_table = $(pfx + ' input[type="checkbox"][name="asset_loss_table"]').is(':checked');

            obj.quantile_loss_curves_choice = $(
                pfx + ' input[type="checkbox"][name="quantile_loss_curves_choice"]').is(':checked');
            if (obj.quantile_loss_curves_choice) {
                obj.quantile_loss_curves = $(pfx + ' input[type="text"][name="quantile_loss_curves"]'
                                            ).val();

                var arr = obj.quantile_loss_curves.split(',');
                for (var k in arr) {
                    var cur = arr[k].trim(' ');
                    if (!isFloat(cur) || cur <= 0.0) {
                        ret.str += "'Quantile loss curves' field element #" + (parseInt(k)+1)
                            + " isn't positive number (" + cur + ").\n";
                    }
                }
            }

            obj.conditional_loss_poes_choice = $(
                pfx + ' input[type="checkbox"][name="conditional_loss_poes_choice"]').is(':checked');

            if ((!obj.loss_ratios_choice) && obj.conditional_loss_poes_choice) {
                ret.str += "To include 'Loss maps' you must enable 'Loss ratios' in 'Risk calculation' section.\n";           }
            if (obj.loss_ratios_choice) {
                if (obj.conditional_loss_poes_choice) {
                    obj.conditional_loss_poes = $(pfx + ' input[type="text"][name="conditional_loss_poes"]').val();

                    var arr = obj.conditional_loss_poes.split(',');
                    for (var k in arr) {
                        var cur = arr[k].trim(' ');
                        if (!isFloat(cur) || cur <= 0.0) {
                            ret.str += "'Loss maps' field element #" + (parseInt(k)+1)
                                + " isn't positive number (" + cur + ").\n";
                        }
                    }
                }
            }
        }

        if (ret.str == '') {
            ret.ret = 0;
            ret.obj = obj;
        }
        return ret;
    }
    cf_obj['e_b'].getData = event_based_getData;

    event_based_manager();

    $("span.ipt_help").tooltip();
});
<|MERGE_RESOLUTION|>--- conflicted
+++ resolved
@@ -342,13 +342,9 @@
                     for (var i = 0 ; i < old_sel.length ; i++) {
                         $($sel[i]).val(old_sel[i]);
                     }
-<<<<<<< HEAD
                     // get file name from full path
                     var selected = data.selected.replace(/^.*[\\\/]/, '');
-                    $(cf_obj.shpfx + ' div[name="' + name + '-html"] select[name="file_html"]').val(selected);
-=======
-                    $(cf_obj[scope].pfx + ' div[name="' + name + '-html"] select[name="file_html"]').val(data.selected);
->>>>>>> 2d29c1c5
+                    $(cf_obj[scope].pfx + ' div[name="' + name + '-html"] select[name="file_html"]').val(selected);
                 }
                 $(cf_obj[scope].pfx + ' div[name="' + name + '-new"] div[name="msg"]').html(data.ret_msg);
                 $(cf_obj[scope].pfx + ' div[name="' + name + '-new"]').delay(3000).slideUp();
