--- conflicted
+++ resolved
@@ -134,14 +134,13 @@
             {'exa_id': 98, 'subtab_id': 3,
              'zipfile': 'EventBasedHazard.zip',
              'sfx': 'zip'},
-<<<<<<< HEAD
             {'exa_id': 97, 'subtab_id': 3,
              'zipfile': 'EventBasedHazardRisk.zip',
              'sfx': 'zip'},
             {'exa_id': 96, 'subtab_id': 3,
-=======
+             'zipfile': 'EventBasedHazardRisk.zip',
+             'sfx': 'zip'},
             {'exa_id': 90, 'subtab_id': 3,
->>>>>>> 56c0b3bb
              'zipfile': 'EventBasedHazardRisk.zip',
              'sfx': 'zip'},
             {'exa_id': 99, 'subtab_id': 4,
