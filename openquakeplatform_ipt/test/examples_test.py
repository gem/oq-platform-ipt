#!/usr/bin/env python
import unittest
import os
import sys
import time
import codecs
import shutil
import errno
import difflib
import zipfile
from selenium.webdriver.support.select import Select
try:
    from openquakeplatform.settings import STANDALONE
except:
    STANDALONE = False

from openquakeplatform.settings import FILE_PATH_FIELD_DIRECTORY

from openquake.moon import platform_get

PLA_ADMIN_ID = os.environ.get('GEM_PLA_ADMIN_ID', '1')
<<<<<<< HEAD
=======

>>>>>>> 385e38d2
#
# TO RUN A SINGLE TEST:
#
# python -m openquake.moon.nose_runner --failurecatcher dev -v -s \
#   --with-xunit --xunit-file=xunit-platform-dev.xml  \

_DATA_SUBFOLDERS = [
    'exposure_model', 'fm_businter', 'fm_contents', 'fm_nonstructural',
    'fm_structural', 'fragility_cons', 'gmf_file', 'gsim_logic_tree_file',
    'imt', 'list_of_sites', 'rupture_file', 'site_conditions', 'site_model',
    'source_model_file', 'source_model_logic_tree_file', 'vm_businter',
    'vm_contents', 'vm_nonstructural', 'vm_occupants', 'vm_structural']

imt_examples = {
    'Exposure': {
        'tab_id': 1,
        'exams': [
            {'exa_id': 1, 'subtab_id': 0,
             'xpath': ["//div[@id='tabs-1']//div[@id='"
                       "validationErrorMsg'][@style='display: none;']",
                       "//textarea[@id='textareaex']"],
             'sfx': 'xml'},
            {'exa_id': 98, 'subtab_id': 0,
             'xpath': ["//div[@id='tabs-1']//div[@id='validationErrorMsg']"],
             'sfx': 'txt'},
            {'exa_id': 99, 'subtab_id': 0,
             'xpath': ["//div[@id='tabs-1']//div[@id='"
                       "validationErrorMsg'][@style='display: none;']",
                       "//textarea[@id='textareaex']"],
             'sfx': 'xml'}
        ]
    },
    'Fragility': {
        'tab_id': 2,
        'exams': [
            {'exa_id': 1, 'subtab_id': 0,
             'xpath': ["//div[@id='tabs-2']//div[@id='"
                       "validationErrorMsg'][@style='display: none;']",
                       "//textarea[@id='textareaff']"],
             'sfx': 'xml'},
            {'exa_id': 99, 'subtab_id': 0,
             'xpath': ["//div[@id='tabs-2']//div[@id='"
                       "validationErrorMsg'][@style='display: none;']",
                       "//textarea[@id='textareaff']"],
             'sfx': 'xml'}
        ]
    },
    'Vulnerability': {
        'tab_id': 4,
        'exams': [
            {'exa_id': 1, 'subtab_id': 0,
             'xpath': ["//div[@id='tabs-3']//div[@id='"
                       "validationErrorMsg'][@style='display: none;']",
                       "//textarea[@id='textareavf']"],
             'sfx': 'xml'},
            {'exa_id': 99, 'subtab_id': 0,
             'xpath': ["//div[@id='tabs-3']//div[@id='"
                       "validationErrorMsg'][@style='display: none;']",
                       "//textarea[@id='textareavf']"],
             'sfx': 'xml'}
        ]
    },
    'SiteConditions': {
        'tab_id': 6,
        'exams': [
            {'exa_id': 1, 'subtab_id': 0,
             'xpath': ["//div[@id='tabs-5']//div[@id='"
                       "validationErrorMsg'][@style='display: none;']",
                       "//textarea[@id='textareasc']"],
             'sfx': 'xml'},
            {'exa_id': 99, 'subtab_id': 0,
             'xpath': ["//div[@id='tabs-5']//div[@id='"
                       "validationErrorMsg'][@style='display: none;']",
                       "//textarea[@id='textareasc']"],
             'sfx': 'xml'}
        ]
    },
    'ConfigurationFile': {
        'tab_id': 7,
        'exams': [
            {'exa_id': 99, 'subtab_id': 1,
             'zipfile': 'ScenarioHazard.zip',
             'sfx': 'zip'}
        ]
    }
}


_fpath_field_directory_old = None
_fpath_field_directory = None


def replicatetree(fm, to):
    if not os.path.isdir(fm):
        raise OSError("'%s' is not a directory" % fm)
    if os.path.exists(to):
        if not os.path.isdir(to):
            os.system("ls -l %s >&2" % to)
            raise OSError("'%s' is not a directory" % to)
    else:
        os.mkdir(to)

    for item in os.listdir(fm):
        fm_item = os.path.join(fm, item)
        to_item = os.path.join(to, item)
        if os.path.isdir(fm_item):
            if os.path.exists(to_item):
                if os.path.isdir(to_item):
                    continue
                else:
                    raise OSError("'%s' is not a directory" % to_item)
            else:
                os.mkdir(to_item)
                replicatetree(fm_item, to_item)
        else:
            if os.path.exists(to_item):
                if os.path.isdir(to_item):
                    raise OSError("'%s' is a directory" % to_item)
            shutil.copyfile(fm_item, to_item)


def zip_diff(filename1, filename2):
    differs = False

    z1 = zipfile.ZipFile(open(filename1, "rb"))
    z2 = zipfile.ZipFile(open(filename2, "rb"))
    if len(z1.infolist()) != len(z2.infolist()):
        print("zip_diff: number of archive elements differ: "
              "{} in {} vs {} in {}".format(
                  len(z1.infolist()), z1.filename,
                  len(z2.infolist()), z2.filename))
        return 1
    for zipentry in z1.infolist():
        if zipentry.filename not in z2.namelist():
            diff = difflib.ndiff(z1.open(zipentry.filename),
                                 z2.open(zipentry.filename))
            delta = ''.join(x[2:] for x in diff
                            if x.startswith('- ') or x.startswith('+ '))
            if delta:
                print("zip_diff: differ here: %s" % zipentry.filename)
                differs = True
                break
    if not differs:
        return 0
    return 1


def setup_module(module):
    global _fpath_field_directory_old, _fpath_field_directory

    homedir = os.environ.get('GEM_OQ_PLA_IPT_SERVER_HOMEDIR')
    if homedir is not None:
        file_path = os.path.join(
            homedir, os.path.basename(FILE_PATH_FIELD_DIRECTORY), 'ipt')
    else:
        file_path = os.path.join(
            FILE_PATH_FIELD_DIRECTORY,
            ('' if STANDALONE is True else PLA_ADMIN_ID), 'ipt')
        print("\n\nFILE_PATH: [%s]" % file_path)
    file_path_old = os.path.join(
        os.path.dirname(file_path), 'ipt.pretest')

    if os.path.isdir(file_path):
        os.rename(file_path,
                  file_path_old)
        _fpath_field_directory_old = file_path_old
    _fpath_field_directory = file_path


def teardown_module(module):
    if _fpath_field_directory_old is not None:
        shutil.rmtree(_fpath_field_directory)
        os.rename(_fpath_field_directory_old,
                  _fpath_field_directory)


def _copy_anything(src, dst):
    try:
        shutil.copytree(src, dst)
    except OSError as exc:  # python >2.5
        if exc.errno == errno.ENOTDIR:
            shutil.copy(src, dst)
        else:
            raise


class IptUploadTest(unittest.TestCase):
    def upload_test(self):
        # clean all files in upload folder
        pla = platform_get()
        pla.get('/ipt/?tab_id=7&subtab_id=1')

<<<<<<< HEAD
        # hide footer
        footer = pla.xpath_finduniq(
            "//footer[@id='footer' and @class='footer']")
        # hide
        pla.driver.execute_script(
            "$(arguments[0]).attr('style','display:none;')", footer)
=======
        pla.driver.execute_script(
            "window.gem_not_interactive = true;")

        # hide footer
        if STANDALONE is True:
            footer = pla.xpath_finduniq(
                "//footer[@id='footer' and @class='footer']")
            # hide
            pla.driver.execute_script(
                "$(arguments[0]).attr('style','display:none;')", footer)
>>>>>>> 385e38d2

        common = (
            "//div[starts-with(@id, 'tabs-')"
            " and @name='configuration_file']"
            "//div[starts-with(@id, 'cf_subtabs-') and @name='scenario']")

        clean_all = pla.xpath_finduniq(
            common + "//button[@type='submit' and @name='clean_all']")
        clean_all.click()

        confirm = pla.xpath_finduniq(
            "//div[@class='ui-dialog-buttonset']//button["
            "@type='button' and normalize-space(text())='Yes']")
        confirm.click()

        hazard_cbx = pla.xpath_finduniq(
            common + "//input[@type='checkbox' and @name='hazard']")
        hazard_cbx.click()

<<<<<<< HEAD
        up_file = os.path.join(os.path.dirname(__file__), 'data',
                               'rupture_file', 'rupture_model.xml')

        print(up_file)

        hide_div = pla.xpath_finduniq(
            common + "//div[@name='rupture-file-new']")

        pla.driver.execute_script(
            "$(arguments[0]).attr('style','display:block;')",
            hide_div)
=======
        # show div with upload file
        up_file = os.path.join(os.path.dirname(__file__), 'data',
                               'rupture_file', 'rupture_model.xml')

        butt_upload_file = pla.xpath_finduniq(
            "//button[@name='rupture-file-new'"
            " and normalize-space(text())='Upload']")
        butt_upload_file.click()
>>>>>>> 385e38d2

        upload_file = pla.xpath_finduniq(
            common + "//div[@name='rupture-file-new']"
            "//form[@id='file-upload-form' and @name='rupture-file']"
            "//input[@name='file_upload']")
<<<<<<< HEAD
        # upload_file.send_keys(os.path.join(
        #     os.path.dirname(__file__), 'data', 'rupture_file',
        #     'rupture_model.xml'))

        upload_file.send_keys(up_file)
=======
>>>>>>> 385e38d2

        pla.driver.execute_script(
            "$(arguments[0]).attr('style','visibility:visible;')", upload_file)

        upload_file.send_keys(up_file)

        upload_file.submit()

        # wait for js upload callback to setup dropdown item properly
        time.sleep(5)

        list_files = Select(pla.xpath_finduniq(
            common + "//div[@name='rupture-file-html']"
            "//select[@name='file_html']"))

        assert list_files.first_selected_option.text == "rupture_model.xml"


class IptExamplesTest(unittest.TestCase):
    @classmethod
    def setUpClass(cls):
        #
        # remove all uploaded files
        pla = platform_get()
        pla.get('/ipt/?tab_id=7&subtab_id=1')

        # hide footer
<<<<<<< HEAD
        footer = pla.xpath_finduniq(
            "//footer[@id='footer' and @class='footer']")
        # hide
        pla.driver.execute_script(
            "$(arguments[0]).attr('style','display:none;')", footer)
=======
        if STANDALONE is True:
            footer = pla.xpath_finduniq(
                "//footer[@id='footer' and @class='footer']")
            # hide
            pla.driver.execute_script(
                "$(arguments[0]).attr('style','display:none;')", footer)
>>>>>>> 385e38d2

        common = (
            "//div[starts-with(@id, 'tabs-') and"
            " @name='configuration_file']"
            "//div[starts-with(@id, 'cf_subtabs-') and @name='scenario']")

        clean_all = pla.xpath_finduniq(
            common + "//button[@type='submit' and @name='clean_all']")
        clean_all.click()

        confirm = pla.xpath_finduniq(
            "//div[@class='ui-dialog-buttonset']//button["
            "@type='button' and normalize-space(text())='Yes']")
        confirm.click()

        #
        # populate uploaded file with template
        if _fpath_field_directory:
            if os.path.isdir(_fpath_field_directory):
                shutil.rmtree(_fpath_field_directory)
        replicatetree(os.path.join(
            os.path.dirname(__file__), 'data'), _fpath_field_directory)


def gen_timeout_poller(secs, delta):
    start_time = time.time()
    while True:
        now = time.time()
        if start_time + secs < now:
            break
        yield (now - start_time)
        time.sleep(delta)


def make_function(func_name, exp_path, tab_id, subtab_id, example):
    def generated(self):
        pla = platform_get()
        homedir = os.path.expanduser('~')

        exp_filename = os.path.join(
            exp_path, "example_%d.%s" % (
                tab_id * 1000 + example['exa_id'] * 10 + subtab_id,
                example['sfx']))

        zipfile = ""
        if 'zipfile' in example:
            zipfile = os.path.join(homedir, 'Downloads', example['zipfile'])
            if os.path.exists(zipfile):
                os.remove(zipfile)

        pla.get('/ipt/?tab_id=%d&subtab_id=%d&example_id=%d' % (
            tab_id, example['subtab_id'], example['exa_id']))

        pla.waituntil_js(10, ("try { return (window.gem_example_completed"
                              " == true); } catch (exc) { return false; }"))

        if 'xpath' in example:
            for xpath in example['xpath']:
                ret_tag = pla.xpath_finduniq(xpath, times=20)

            with codecs.open(exp_filename, 'r', 'utf-8') as exp_file:
                expected = exp_file.read()

            ret = ret_tag.get_attribute("value")
            if ret is None:
                ret = ret_tag.get_attribute('innerHTML')
            self.assertEqual(ret, expected)
        elif 'zipfile' in example:
            for t in gen_timeout_poller(5, 0.2):
                if os.path.exists(zipfile):
                    if (os.path.getsize(zipfile) >=
                            os.path.getsize(exp_filename)):
                        break

            self.assertNotEqual(zipfile, "")
            self.assertTrue(zip_diff(exp_filename, zipfile) == 0)

    generated.__name__ = func_name
    return generated


def generator():
    exp_path = os.path.join(os.path.dirname(
        sys.modules[IptExamplesTest.__module__].__file__), 'expected')
    for name, examples in imt_examples.items():
        for example in examples['exams']:
            func_name = "%s_%d_%d_test" % (name, example['exa_id'],
                                           example['subtab_id'])
            test_func = make_function(
                func_name, exp_path, examples['tab_id'],
                example['subtab_id'], example)

            setattr(IptExamplesTest, func_name, test_func)


generator()<|MERGE_RESOLUTION|>--- conflicted
+++ resolved
@@ -19,10 +19,7 @@
 from openquake.moon import platform_get
 
 PLA_ADMIN_ID = os.environ.get('GEM_PLA_ADMIN_ID', '1')
-<<<<<<< HEAD
-=======
-
->>>>>>> 385e38d2
+
 #
 # TO RUN A SINGLE TEST:
 #
@@ -215,14 +212,6 @@
         pla = platform_get()
         pla.get('/ipt/?tab_id=7&subtab_id=1')
 
-<<<<<<< HEAD
-        # hide footer
-        footer = pla.xpath_finduniq(
-            "//footer[@id='footer' and @class='footer']")
-        # hide
-        pla.driver.execute_script(
-            "$(arguments[0]).attr('style','display:none;')", footer)
-=======
         pla.driver.execute_script(
             "window.gem_not_interactive = true;")
 
@@ -233,7 +222,6 @@
             # hide
             pla.driver.execute_script(
                 "$(arguments[0]).attr('style','display:none;')", footer)
->>>>>>> 385e38d2
 
         common = (
             "//div[starts-with(@id, 'tabs-')"
@@ -253,19 +241,6 @@
             common + "//input[@type='checkbox' and @name='hazard']")
         hazard_cbx.click()
 
-<<<<<<< HEAD
-        up_file = os.path.join(os.path.dirname(__file__), 'data',
-                               'rupture_file', 'rupture_model.xml')
-
-        print(up_file)
-
-        hide_div = pla.xpath_finduniq(
-            common + "//div[@name='rupture-file-new']")
-
-        pla.driver.execute_script(
-            "$(arguments[0]).attr('style','display:block;')",
-            hide_div)
-=======
         # show div with upload file
         up_file = os.path.join(os.path.dirname(__file__), 'data',
                                'rupture_file', 'rupture_model.xml')
@@ -274,20 +249,11 @@
             "//button[@name='rupture-file-new'"
             " and normalize-space(text())='Upload']")
         butt_upload_file.click()
->>>>>>> 385e38d2
 
         upload_file = pla.xpath_finduniq(
             common + "//div[@name='rupture-file-new']"
             "//form[@id='file-upload-form' and @name='rupture-file']"
             "//input[@name='file_upload']")
-<<<<<<< HEAD
-        # upload_file.send_keys(os.path.join(
-        #     os.path.dirname(__file__), 'data', 'rupture_file',
-        #     'rupture_model.xml'))
-
-        upload_file.send_keys(up_file)
-=======
->>>>>>> 385e38d2
 
         pla.driver.execute_script(
             "$(arguments[0]).attr('style','visibility:visible;')", upload_file)
@@ -315,20 +281,12 @@
         pla.get('/ipt/?tab_id=7&subtab_id=1')
 
         # hide footer
-<<<<<<< HEAD
-        footer = pla.xpath_finduniq(
-            "//footer[@id='footer' and @class='footer']")
-        # hide
-        pla.driver.execute_script(
-            "$(arguments[0]).attr('style','display:none;')", footer)
-=======
         if STANDALONE is True:
             footer = pla.xpath_finduniq(
                 "//footer[@id='footer' and @class='footer']")
             # hide
             pla.driver.execute_script(
                 "$(arguments[0]).attr('style','display:none;')", footer)
->>>>>>> 385e38d2
 
         common = (
             "//div[starts-with(@id, 'tabs-') and"
