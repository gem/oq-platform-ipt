--- conflicted
+++ resolved
@@ -290,11 +290,6 @@
 
 def make_function(func_name, exp_path, tab_id, subtab_id, example):
     def generated(self):
-<<<<<<< HEAD
-        pla.get('/ipt/?tab_id=%d&example_id=%d' % (tab_id, example['exa_id']))
-        for xpath in example['xpath']:
-            ret_tag = pla.xpath_finduniq(xpath, times=50)
-=======
         pla = platform_get()
         homedir = os.path.expanduser('~')
 
@@ -308,7 +303,6 @@
             zipfile = os.path.join(homedir, 'Downloads', example['zipfile'])
             if os.path.exists(zipfile):
                 os.remove(zipfile)
->>>>>>> fdc13f2d
 
         pla.get('/ipt/?tab_id=%d&subtab_id=%d&example_id=%d' % (
             tab_id, example['subtab_id'], example['exa_id']))
